--- conflicted
+++ resolved
@@ -48,9 +48,5 @@
 #tests
 id_*
 
-<<<<<<< HEAD
-#Rust
-=======
 # Rust
->>>>>>> 5eb21eea
 target