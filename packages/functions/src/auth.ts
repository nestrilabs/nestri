import { Resource } from "sst"
import { Select } from "./ui/select";
import { subjects } from "./subjects"
import { logger } from "hono/logger";
import { PasswordUI } from "./ui/password"
import { patchLogger } from "./log-polyfill";
import { issuer } from "@openauthjs/openauth";
import { User } from "@nestri/core/user/index"
import { Email } from "@nestri/core/email/index";
import { handleDiscord, handleGithub } from "./utils";
import { GithubAdapter } from "./ui/adapters/github";
import { Machine } from "@nestri/core/machine/index"
import { DiscordAdapter } from "./ui/adapters/discord";
import { PasswordAdapter } from "./ui/adapters/password";
import { MemoryStorage } from "@openauthjs/openauth/storage/memory";

type OauthUser = {
    primary: {
        email: any;
        primary: any;
        verified: any;
    };
    avatar: any;
    username: any;
}

<<<<<<< HEAD
console.log("STORAGE", process.env.STORAGE)

const app = issuer({
    select: Select(),
    storage: MemoryStorage({
        persist: process.env.STORAGE //"/tmp/persist.json",
=======
const app = issuer({
    select: Select({
        providers: {
            machine: {
                hide: true,
            },
        },
>>>>>>> de80f3e6
    }),
    theme: {
        title: "Nestri | Auth",
        primary: "#FF4F01",
        //TODO: Change this in prod
        logo: "https://nestri.io/logo.webp",
        favicon: "https://nestri.io/seo/favicon.ico",
        background: {
            light: "#f5f5f5 ",
            dark: "#171717"
        },
        radius: "lg",
        font: {
            family: "Geist, sans-serif",
        },
        css: `@import url('https://fonts.googleapis.com/css2?family=Geist:wght@100;200;300;400;500;600;700;800;900&display=swap');`,
    },
    subjects,
    providers: {
        github: GithubAdapter({
            clientID: Resource.GithubClientID.value,
            clientSecret: Resource.GithubClientSecret.value,
            scopes: ["user:email"]
        }),
        discord: DiscordAdapter({
            clientID: Resource.DiscordClientID.value,
            clientSecret: Resource.DiscordClientSecret.value,
            scopes: ["email", "identify"]
        }),
        password: PasswordAdapter(
            PasswordUI({
                sendCode: async (email, code) => {
                    console.log("email & code:", email, code)
                    // await Email.send(
                    //     "auth",
                    //     email,
                    //     `Nestri code: ${code}`,
                    //     `Your Nestri login code is ${code}`,
                    // )
                },
            }),
        ),
<<<<<<< HEAD
=======
        machine: {
            type: "machine",
            async client(input) {
                if (input.clientSecret !== Resource.AuthFingerprintKey.value) {
                    throw new Error("Invalid authorization token");
                }

                const fingerprint = input.params.fingerprint;
                if (!fingerprint) {
                    throw new Error("Hostname is required");
                }

                return {
                    fingerprint,
                };
            },
            init() { }
        } as Provider<{ fingerprint: string; }>,
>>>>>>> de80f3e6
    },
    allow: async (input) => {
        const url = new URL(input.redirectURI);
        const hostname = url.hostname;
        if (hostname.endsWith("nestri.io")) return true;
        if (hostname === "localhost") return true;
        return false;
    },
<<<<<<< HEAD
    success: async (ctx, value) => {
=======
    success: async (ctx, value, req) => {
        if (value.provider === "machine") {
            const countryCode = req.headers.get('CloudFront-Viewer-Country') || 'Unknown'
            const country = req.headers.get('CloudFront-Viewer-Country-Name') || 'Unknown'
            const latitude = Number(req.headers.get('CloudFront-Viewer-Latitude')) || 0
            const longitude = Number(req.headers.get('CloudFront-Viewer-Longitude')) || 0
            const timezone = req.headers.get('CloudFront-Viewer-Time-Zone') || 'Unknown'
            const fingerprint = value.fingerprint

            const existing = await Machine.fromFingerprint(fingerprint)
            if (!existing) {
                const machineID = await Machine.create({
                    countryCode,
                    country,
                    fingerprint,
                    timezone,
                    location: {
                        latitude,
                        longitude
                    }
                })
                return ctx.subject("machine", {
                    machineID,
                    fingerprint
                });
            }

            return ctx.subject("machine", {
                machineID: existing.id,
                fingerprint
            });
        }

        //TODO: This works, so use this while registering the task
        // console.log("country_code", req.headers.get('CloudFront-Viewer-Country'))
        // console.log("country_name", req.headers.get('CloudFront-Viewer-Country-Name'))
        // console.log("latitude", req.headers.get('CloudFront-Viewer-Latitude'))
        // console.log("longitude", req.headers.get('CloudFront-Viewer-Longitude'))
        // console.log("timezone", req.headers.get('CloudFront-Viewer-Time-Zone'))

>>>>>>> de80f3e6
        if (value.provider === "password") {
            const email = value.email
            const username = value.username
            const matching = await User.fromEmail(email)

            //Sign Up
            if (username && !matching) {
                const userID = await User.create({
                    name: username,
                    email,
                });

                if (!userID) throw new Error("Error creating user");

                return ctx.subject("user", {
                    userID,
                    email
                }, {
                    subject: email
                });

            } else if (matching) {
                //Sign In
                return ctx.subject("user", {
                    userID: matching.id,
                    email
                }, {
                    subject: email
                });
            }
        }

        let user = undefined as OauthUser | undefined;

        if (value.provider === "github") {
            const access = value.tokenset.access;
            user = await handleGithub(access)
        }

        if (value.provider === "discord") {
            const access = value.tokenset.access
            user = await handleDiscord(access)
        }

        if (user) {
            try {
                const matching = await User.fromEmail(user.primary.email);

                //Sign Up
                if (!matching) {
                    const userID = await User.create({
                        email: user.primary.email,
                        name: user.username,
                        avatarUrl: user.avatar
                    });

                    if (!userID) throw new Error("Error creating user");

                    return ctx.subject("user", {
                        userID,
                        email: user.primary.email
                    }, {
                        subject: user.primary.email
                    });
                } else {
                    //Sign In
                    return await ctx.subject("user", {
                        userID: matching.id,
                        email: user.primary.email
                    }, {
                        subject: user.primary.email
                    });
                }

            } catch (error) {
                console.error("error registering the user", error)
            }

        }

        throw new Error("Something went seriously wrong");
    },
}).use(logger())

patchLogger();

export default {
    port: 3002,
    idleTimeout: 255,
    fetch: (req: Request) =>
        app.fetch(req, undefined, {
            waitUntil: (fn) => fn,
            passThroughOnException: () => { },
        }),
};<|MERGE_RESOLUTION|>--- conflicted
+++ resolved
@@ -12,6 +12,7 @@
 import { Machine } from "@nestri/core/machine/index"
 import { DiscordAdapter } from "./ui/adapters/discord";
 import { PasswordAdapter } from "./ui/adapters/password";
+import { type Provider } from "@openauthjs/openauth/provider/provider"
 import { MemoryStorage } from "@openauthjs/openauth/storage/memory";
 
 type OauthUser = {
@@ -24,22 +25,12 @@
     username: any;
 }
 
-<<<<<<< HEAD
 console.log("STORAGE", process.env.STORAGE)
 
 const app = issuer({
     select: Select(),
     storage: MemoryStorage({
         persist: process.env.STORAGE //"/tmp/persist.json",
-=======
-const app = issuer({
-    select: Select({
-        providers: {
-            machine: {
-                hide: true,
-            },
-        },
->>>>>>> de80f3e6
     }),
     theme: {
         title: "Nestri | Auth",
@@ -82,8 +73,6 @@
                 },
             }),
         ),
-<<<<<<< HEAD
-=======
         machine: {
             type: "machine",
             async client(input) {
@@ -102,7 +91,6 @@
             },
             init() { }
         } as Provider<{ fingerprint: string; }>,
->>>>>>> de80f3e6
     },
     allow: async (input) => {
         const url = new URL(input.redirectURI);
@@ -111,9 +99,6 @@
         if (hostname === "localhost") return true;
         return false;
     },
-<<<<<<< HEAD
-    success: async (ctx, value) => {
-=======
     success: async (ctx, value, req) => {
         if (value.provider === "machine") {
             const countryCode = req.headers.get('CloudFront-Viewer-Country') || 'Unknown'
@@ -147,14 +132,13 @@
             });
         }
 
-        //TODO: This works, so use this while registering the task
+        // TODO: This works, so use this while registering the task
         // console.log("country_code", req.headers.get('CloudFront-Viewer-Country'))
         // console.log("country_name", req.headers.get('CloudFront-Viewer-Country-Name'))
         // console.log("latitude", req.headers.get('CloudFront-Viewer-Latitude'))
         // console.log("longitude", req.headers.get('CloudFront-Viewer-Longitude'))
         // console.log("timezone", req.headers.get('CloudFront-Viewer-Time-Zone'))
 
->>>>>>> de80f3e6
         if (value.provider === "password") {
             const email = value.email
             const username = value.username
