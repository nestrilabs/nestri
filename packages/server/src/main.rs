mod args;
mod enc_helper;
mod gpu;

use std::sync::{Arc, Mutex};
use tungstenite::{connect, Message};
use url::Url;

use gst::prelude::*;
use serde::{Deserialize, Serialize};
use std::time::{Duration, Instant};

#[derive(Serialize, Deserialize, Debug)]
#[serde(tag = "type")]
enum InputMessage {
    #[serde(rename = "mousemove")]
    MouseMove { x: i32, y: i32 },

    #[serde(rename = "wheel")]
    Wheel { x: f64, y: f64 },

    #[serde(rename = "mousedown")]
    MouseDown { key: i32 },
    // Add other variants as needed
    #[serde(rename = "mouseup")]
    MouseUp { key: i32 },

    #[serde(rename = "keydown")]
    KeyDown { key: i32 },

    #[serde(rename = "keyup")]
    KeyUp { key: i32 },
}

#[tokio::main]
async fn main() -> std::io::Result<()> {
    let args = args::Args::new();
    if args.verbose {
        args.print();
    }

    let _ = gst::init();
    let _ = gstmoq::plugin_register_static();

    println!("Gathering GPU information..");
    let gpus = gpu::get_gpus();
    if gpus.is_empty() {
        println!("No GPUs found. Exiting..");
        return Ok(());
    }
    for gpu in &gpus {
        println!(
            "> [GPU] Vendor: '{}', Card Path: '{}', Render Path: '{}', Device Name: '{}'",
            gpu.vendor_string(),
            gpu.card_path(),
            gpu.render_path(),
            gpu.device_name()
        );
    }

    // Based on available arguments, pick a GPU
    let mut gpu = gpus.get(0).cloned();
    if !args.gpu_card_path.is_empty() {
        gpu = gpu::get_gpu_by_card_path(&gpus, &args.gpu_card_path);
    } else {
        // Run all filters that are not empty
        let mut filtered_gpus = gpus.clone();
        if !args.gpu_vendor.is_empty() {
            filtered_gpus = gpu::get_gpus_by_vendor(&filtered_gpus, &args.gpu_vendor);
        }
        if !args.gpu_name.is_empty() {
            filtered_gpus = gpu::get_gpus_by_device_name(&filtered_gpus, &args.gpu_name);
        }
        if args.gpu_index != 0 {
            // get single GPU by index
            gpu = filtered_gpus.get(args.gpu_index as usize).cloned();
        } else {
            // get first GPU
            gpu = filtered_gpus.get(0).cloned();
        }
    }
    if gpu.is_none() {
        println!("No GPU found with the specified parameters: vendor='{}', name='{}', index='{}', card_path='{}'. Exiting..",
                 args.gpu_vendor, args.gpu_name, args.gpu_index, args.gpu_card_path);
        return Ok(());
    }
    let gpu = gpu.unwrap();
    println!("Selected GPU: '{}'", gpu.device_name());

    println!("Getting compatible encoders..");
    let encoders = enc_helper::get_compatible_encoders();
    if encoders.is_empty() {
        println!("No compatible encoders found. Exiting..");
        return Ok(());
    }
    for encoder in &encoders {
        println!(
            "> [Encoder] Name: '{}', Codec: '{}', API: '{}', Type: '{}'",
            encoder.name,
            encoder.codec.to_str(),
            encoder.encoder_api.to_str(),
            encoder.encoder_type.to_str()
        );
    }
    // Pick most suitable encoder based on given arguments
    let mut encoder = encoders.get(0).cloned();
    if !args.encoder_name.is_empty() {
        encoder = enc_helper::get_encoder_by_name(&encoders, &args.encoder_name);
    } else {
        encoder = enc_helper::get_best_compatible_encoder(
            &encoders,
            enc_helper::VideoCodec::from_str(&args.encoder_vcodec),
            enc_helper::EncoderType::from_str(&args.encoder_type),
        );
    }
    if encoder.is_none() {
        println!("No encoder found with the specified parameters: name='{}', vcodec='{}', type='{}'. Exiting..",
                 args.encoder_name, args.encoder_vcodec, args.encoder_type);
        return Ok(());
    }
    let encoder = encoder.unwrap();
    println!("Selected encoder: '{}'", encoder.name);

    println!(
        "Optimizing encoder parameters with CQP of: {}..",
        args.encoder_cqp
    );
    let mut optimized_encoder = enc_helper::encoder_cqp_params(&encoder, args.encoder_cqp);
    println!("Optimizing encoder parameters for low latency..");
    optimized_encoder = enc_helper::encoder_low_latency_params(&optimized_encoder);
    println!(
        "Optimized encoder parameters: '{}'",
        optimized_encoder.get_parameters_string()
    );

    // Notify of relay path used
    println!("Starting stream with relay path: '{}'", args.relay_path);

    // Debug-feed string
    let mut debug_feed = "";
    if args.debug_feed {
        debug_feed = "! timeoverlay halignment=right valignment=bottom ! tee name=dfee"
    }

    // Additional sink for debugging
    let mut debug_sink = "";
    if args.debug_feed {
        debug_sink = "dfee. ! queue2 max-size-time=1000000 ! videoconvert ! ximagesink"
    }

    // Audio sub-pipeline
    let audio_pipeline = "
        pipewiresrc \
        ! queue2 max-size-time=1000000 ! audioconvert \
        ! faac bitrate=196000 \
        ! aacparse ! mux.";

    // Construct the pipeline string
    let pipeline_str = format!(
        "
        waylanddisplaysrc render-node={} \
        ! video/x-raw,width={},height={},framerate={}/1,format=RGBx \
        {debug_feed} \
        ! queue2 max-size-time=1000000 ! videoconvert \
        ! {} {} \
        ! {} \
        ! isofmp4mux chunk-duration=1 fragment-duration=1 name=mux \
        ! moqsink url={} broadcast={} \
        {} \
        {debug_sink}
        ",
        gpu.render_path(),
        args.resolution.0,
        args.resolution.1,
        args.framerate,
        optimized_encoder.name,
        optimized_encoder.get_parameters_string(),
        (optimized_encoder.codec == enc_helper::VideoCodec::AV1)
            .then(|| "av1parse")
            .unwrap_or("h264parse"),
        args.relay_url,
        args.relay_path,
        args.no_audio.then(|| "").unwrap_or(audio_pipeline),
    );

    // If verbose, print out the pipeline string
    if args.verbose {
        println!("Constructed pipeline string: {}", pipeline_str);
    }

    // Create the pipeline
    let pipeline = gst::parse::launch(pipeline_str.as_str())
        .unwrap()
        .downcast::<gst::Pipeline>()
        .unwrap();

    let _ = pipeline.set_state(gst::State::Playing);
    let pipeline_clone = Arc::new(Mutex::new(pipeline.clone()));

    // let app_state = web::Data::new(AppState {
    //     pipeline: Arc::new(Mutex::new(pipeline.clone())),
    // });

    let pipeline_thread = pipeline.clone();

    std::thread::spawn(move || {
        let bus = pipeline_thread
            .bus()
            .expect("Pipeline without bus. Shouldn't happen!");

        for msg in bus.iter_timed(gst::ClockTime::NONE) {
            use gst::MessageView;

            match msg.view() {
                MessageView::Eos(..) => {
                    println!("EOS");
                    break;
                }
                MessageView::Error(err) => {
                    let _ = pipeline_thread.set_state(gst::State::Null);
                    eprintln!(
                        "Got error from {}: {} ({})",
                        msg.src()
                            .map(|s| String::from(s.path_string()))
                            .unwrap_or_else(|| "None".into()),
                        err.error(),
                        err.debug().unwrap_or_else(|| "".into()),
                    );
                    break;
                }
                _ => (),
            }
        }

        let _ = pipeline.set_state(gst::State::Null);
    });

<<<<<<< HEAD
    //TODO: Get this from the CLI
    let server = "server";
    let ws_relay = "localhost:1999";
    let url_string = format!("ws://{}/parties/main/testing?_pk={}", ws_relay, server);

    let mut socket = None;
    let start_time = Instant::now();
    let retry_duration = Duration::from_secs(30);

    while socket.is_none() && start_time.elapsed() < retry_duration {
        match Url::parse(&url_string) {
            Ok(url) => {
                match connect(url.as_str()) {
                    Ok((s, _response)) => {
                        println!("[websocket]: Connected to the server");
                        socket = Some(s);
                    }
                    Err(e) => {
                        eprintln!("[websocket]: Error connecting: {}", e);
                        std::thread::sleep(Duration::from_secs(1)); // Wait before retrying
                    }
                }
            }
            Err(e) => {
                eprintln!("Invalid URL: {}", e);
                break; // Exit if the URL is invalid
            }
        }
    }

    
    if let Some(mut socket) = socket {
        socket.send(Message::Text("Hello There".into())).unwrap();
        
        let pipeline = pipeline_clone.lock().unwrap();

        let reason = loop {
            let _handle_msg = match socket.read() {
                Ok(msg) => {
                    match msg {
                        Message::Text(txt) => {
                            match serde_json::from_str::<InputMessage>(&txt) {
                                Ok(input_msg) => match input_msg {
                                    InputMessage::MouseMove { x, y } => {
                                        let structure =
                                            gst::Structure::builder("MouseMoveRelative")
                                                .field("pointer_x", x as f64)
                                                .field("pointer_y", y as f64)
                                                .build();

                                        let event = gst::event::CustomUpstream::new(structure);
                                        pipeline.send_event(event);
                                    }
                                    InputMessage::KeyDown { key } => {
                                        let structure = gst::Structure::builder("KeyboardKey")
                                            .field("key", key as u32)
                                            .field("pressed", true)
                                            .build();

                                        let event = gst::event::CustomUpstream::new(structure);
                                        pipeline.send_event(event);
                                    }

                                    InputMessage::KeyUp { key } => {
                                        let structure: gst::Structure =
                                            gst::Structure::builder("KeyboardKey")
                                                .field("key", key as u32)
                                                .field("pressed", false)
                                                .build();

                                        let event = gst::event::CustomUpstream::new(structure);
                                        pipeline.send_event(event);
                                    }

                                    InputMessage::Wheel { x, y } => {
                                        let structure = gst::Structure::builder("MouseAxis")
                                            .field("x", x as f64)
                                            .field("y", y as f64)
                                            .build();

                                        let event = gst::event::CustomUpstream::new(structure);
                                        pipeline.send_event(event);
                                    }

                                    InputMessage::MouseDown { key } => {
                                        let structure = gst::Structure::builder("MouseButton")
                                            .field("button", key as u32)
                                            .field("pressed", true)
                                            .build();

                                        let event = gst::event::CustomUpstream::new(structure);
                                        pipeline.send_event(event);
                                    }

                                    InputMessage::MouseUp { key } => {
                                        let structure = gst::Structure::builder("MouseButton")
                                            .field("button", key as u32)
                                            .field("pressed", false)
                                            .build();

                                        let event = gst::event::CustomUpstream::new(structure);
                                        pipeline.send_event(event);
                                    }
                                },

                                Err(e) => {
                                    // eprintln!("Failed to parse input message: {}", e);
                                    println!("{}", e);
                                    // Optionally, send an error response or handle the error
                                }
                            }
                        }

                        Message::Binary(_) => {
                            // session.binary(bin).await.unwrap();
                        }

                        Message::Close(reason) => {
                            //TODO: Add a retry method for the websocket server, when it goes down because of a graceful connection close
                            break reason;
                        }

                        Message::Ping(bytes) => {
                            socket.send(Message::Pong(bytes)).unwrap();
                        }

                        Message::Pong(bytes) => {
                            socket.send(Message::Ping(bytes)).unwrap();
                        }

                        // ignore
                        Message::Frame(_) => {}
                    }
                }
                Err(e) => {
                    //TODO: Add a retry method for the websocket server, when it goes down because of ungraceful connection close
                    eprintln!("Error reading message: {}", e);
                }
            };
        };

        let _ = socket.close(reason);
    } else {
        eprintln!("[websocket]: Could not connect to the server within 30 seconds.");
    }

    Ok(())
=======
    HttpServer::new(move || {
        App::new()
            .app_data(app_state.clone())
            .service(web::resource("/ws").route(web::get().to(handle_events)))
            .service(web::resource("/").route(web::get().to(hello_world)))
    })
        .bind("0.0.0.0:8081")?
        .run()
        .await
>>>>>>> 12c64447
}<|MERGE_RESOLUTION|>--- conflicted
+++ resolved
@@ -235,7 +235,6 @@
         let _ = pipeline.set_state(gst::State::Null);
     });
 
-<<<<<<< HEAD
     //TODO: Get this from the CLI
     let server = "server";
     let ws_relay = "localhost:1999";
@@ -383,15 +382,4 @@
     }
 
     Ok(())
-=======
-    HttpServer::new(move || {
-        App::new()
-            .app_data(app_state.clone())
-            .service(web::resource("/ws").route(web::get().to(handle_events)))
-            .service(web::resource("/").route(web::get().to(hello_world)))
-    })
-        .bind("0.0.0.0:8081")?
-        .run()
-        .await
->>>>>>> 12c64447
 }