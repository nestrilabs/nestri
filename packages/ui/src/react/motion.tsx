--- conflicted
+++ resolved
@@ -25,11 +25,6 @@
     ...motionProps
 }: MotionComponentProps) => {
     const MotionTag = motion[as as keyof typeof motion] as React.ComponentType<any>;
-<<<<<<< HEAD
-    const MotionTag = motion[as as keyof typeof motion] as React.ComponentType<any>;
-=======
->>>>>>> df9f1cfe
-
     return (
         <MotionTag className={className} {...(motionProps as any)}>
             {children}
