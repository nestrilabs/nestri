--- conflicted
+++ resolved
@@ -1,12 +1,7 @@
 import { z } from "zod";
 import { userTable } from "../user/user.sql";
-<<<<<<< HEAD
-import { id, timestamps, ulid, userID, utc } from "../drizzle/types";
+import { id, timestamps, ulid, utc } from "../drizzle/types";
 import { index, pgTable, integer, uniqueIndex, varchar, text, json, primaryKey } from "drizzle-orm/pg-core";
-=======
-import { id, timestamps, ulid, utc } from "../drizzle/types";
-import { index, pgTable, integer, uniqueIndex, varchar, text, json } from "drizzle-orm/pg-core";
->>>>>>> 47e61599
 
 export const LastGame = z.object({
     gameID: z.number(),
@@ -47,7 +42,6 @@
         uniqueIndex("steam_id").on(table.steamID),
         index("steam_user_id").on(table.userID),
     ],
-<<<<<<< HEAD
 );
 
 export const steamCredentialsTable = pgTable(
@@ -69,7 +63,4 @@
             columns: [table.id]
         }),
     ],
-)
-=======
-);
->>>>>>> 47e61599
+)