--- conflicted
+++ resolved
@@ -3,14 +3,10 @@
 export const prefixes = {
   user: "usr",
   team: "tea",
-<<<<<<< HEAD
-  member: "mbr",
-  steam: "stm"
-=======
   task: "tsk",
   machine: "mch",
   member: "mbr",
->>>>>>> de80f3e6
+  steam: "stm",
 } as const;
 
 /**
