--- conflicted
+++ resolved
@@ -6,13 +6,8 @@
 import { Examples } from "../examples";
 import { teamTable } from "./team.sql";
 import { createEvent } from "../event";
-<<<<<<< HEAD
-import { assertActor } from "../actor";
+import { assertActor, withActor } from "../actor";
 import { and, eq, sql, isNull } from "../drizzle";
-=======
-import { assertActor, withActor } from "../actor";
-import { and, eq, sql } from "../drizzle";
->>>>>>> 15825c70
 import { memberTable } from "../member/member.sql";
 import { HTTPException } from 'hono/http-exception';
 import { afterTx, createTransaction, useTransaction } from "../drizzle/transaction";
