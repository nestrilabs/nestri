import { prefixes } from "./utils";
export module Examples {
    export const Id = (prefix: keyof typeof prefixes) =>
        `${prefixes[prefix]}_XXXXXXXXXXXXXXXXXXXXXXXXX`;

    export const User = {
        id: Id("user"),
        name: "John Doe",
        email: "john@example.com",
        discriminator: 47,
        avatarUrl: "https://cdn.discordapp.com/avatars/xxxxxxx/xxxxxxx.png",
        polarCustomerID: "0bfcb712-df13-4454-81a8-fbee66eddca4",
    };

    export const Team = {
        id: Id("team"),
        name: "John Does' Team",
        slug: "john_doe",
    }

    export const Member = {
        id: Id("member"),
        email: "john@example.com",
        teamID: Id("team"),
        timeSeen: new Date("2025-02-23T13:39:52.249Z"),
    }

<<<<<<< HEAD
    export const Machine = {
        id: Id("machine"),
        country: "Kenya",
        countryCode: "KE",
        timezone: "Africa/Nairobi",
        location: { latitude: 36.81550, longitude: -1.28410 },
        fingerprint: "fc27f428f9ca47d4b41b707ae0c62090",
=======
    export const Polar = {
        teamID: Id("team"),
        timeSeen: new Date("2025-02-23T13:39:52.249Z"),
>>>>>>> 15825c70
    }

}<|MERGE_RESOLUTION|>--- conflicted
+++ resolved
@@ -25,7 +25,11 @@
         timeSeen: new Date("2025-02-23T13:39:52.249Z"),
     }
 
-<<<<<<< HEAD
+    export const Polar = {
+        teamID: Id("team"),
+        timeSeen: new Date("2025-02-23T13:39:52.249Z"),
+    }
+
     export const Machine = {
         id: Id("machine"),
         country: "Kenya",
@@ -33,11 +37,6 @@
         timezone: "Africa/Nairobi",
         location: { latitude: 36.81550, longitude: -1.28410 },
         fingerprint: "fc27f428f9ca47d4b41b707ae0c62090",
-=======
-    export const Polar = {
-        teamID: Id("team"),
-        timeSeen: new Date("2025-02-23T13:39:52.249Z"),
->>>>>>> 15825c70
     }
 
 }