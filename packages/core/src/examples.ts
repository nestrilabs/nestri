--- conflicted
+++ resolved
@@ -31,7 +31,6 @@
         timeSeen: new Date("2025-02-23T13:39:52.249Z"),
     }
 
-<<<<<<< HEAD
     export const Steam = {
         id: Id("steam"),
         userID: Id("user"),
@@ -40,7 +39,8 @@
         email: "john@example.com",
         avatarUrl: "https://avatars.akamai.steamstatic.com/XXXXXXXXXXXX_full.jpg",
         country: "KE",
-=======
+    }
+
     export const Machine = {
         id: Id("machine"),
         country: "Kenya",
@@ -48,7 +48,6 @@
         timezone: "Africa/Nairobi",
         location: { latitude: 36.81550, longitude: -1.28410 },
         fingerprint: "fc27f428f9ca47d4b41b707ae0c62090",
->>>>>>> de80f3e6
     }
 
 }